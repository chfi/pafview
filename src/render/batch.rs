use bimap::BiMap;
use bytemuck::{Pod, Zeroable};
use rustc_hash::FxHashMap;
use ultraviolet::{Mat4, Vec2, Vec3};
use wgpu::util::{BufferInitDescriptor, DeviceExt};

pub struct MatchDrawBatchData {
    alignment_pair_index: FxHashMap<(usize, usize), usize>,

    buffers: DrawBatchBuffers,
}

#[derive(Debug, Default, Clone, Copy, PartialEq, Pod, Zeroable)]
#[repr(C)]
struct LineVertex {
    p0: Vec2,
    p1: Vec2,
}

impl super::PafRenderer {
<<<<<<< HEAD
    fn submit_batch_draw_matches(
        &mut self,
        device: &wgpu::Device,
        queue: &wgpu::Queue,
        view: &crate::view::View,
        window_dims: [u32; 2],
    ) {
        todo!();
=======
    pub(super) fn draw_frame_tiled(
        batch_data: &MatchDrawBatchData,
        line_pipeline: &super::LinePipeline,
        params: &super::PafDrawSet,
        uniforms: &super::PafUniforms,
        identity_uniform: &wgpu::BindGroup,
        grid_data: &Option<(wgpu::Buffer, wgpu::Buffer, std::ops::Range<u32>)>,
        encoder: &mut wgpu::CommandEncoder,
    ) {
        let attch = if let Some(msaa_view) = &params.framebuffers.msaa_view {
            wgpu::RenderPassColorAttachment {
                view: msaa_view,
                resolve_target: Some(&params.framebuffers.color_view),
                ops: wgpu::Operations {
                    load: wgpu::LoadOp::Clear(wgpu::Color::WHITE),
                    store: wgpu::StoreOp::Discard,
                },
            }
        } else {
            wgpu::RenderPassColorAttachment {
                view: &params.framebuffers.color_view,
                resolve_target: None,
                ops: wgpu::Operations {
                    load: wgpu::LoadOp::Clear(wgpu::Color::WHITE),
                    store: wgpu::StoreOp::Store,
                },
            }
        };

        let mut rpass = encoder.begin_render_pass(&wgpu::RenderPassDescriptor {
            label: None,
            color_attachments: &[Some(attch)],
            depth_stencil_attachment: None,
            timestamp_writes: None,
            occlusion_query_set: None,
        });

        rpass.set_pipeline(&line_pipeline.pipeline);

        if let Some((grid_vertices, grid_colors, grid_instances)) = grid_data {
            rpass.set_bind_group(0, &uniforms.grid_bind_group, &[]);
            rpass.set_bind_group(1, identity_uniform, &[]);
            rpass.set_vertex_buffer(0, grid_vertices.slice(..));
            rpass.set_vertex_buffer(1, grid_colors.slice(..));
            rpass.draw(0..6, grid_instances.clone());
        }

        rpass.set_bind_group(0, &uniforms.line_bind_group, &[]);

        for (&(_tgt, _qry), &buf_ix) in &batch_data.alignment_pair_index {
            rpass.set_bind_group(1, &batch_data.buffers.grid_pos_bind_groups[buf_ix], &[]);
            rpass.set_vertex_buffer(0, batch_data.buffers.vertex_pos_buffers[buf_ix].slice(..));
            rpass.set_vertex_buffer(1, batch_data.buffers.vertex_color_buffers[buf_ix].slice(..));
            rpass.draw(0..6, batch_data.buffers.vertex_instances[buf_ix].clone());
        }
>>>>>>> 2e1a2d8b
    }
}

impl MatchDrawBatchData {
<<<<<<< HEAD
    fn draw_matches(
        &self,
        line_pipeline: &super::LinePipeline,
        params: &super::PafDrawSet,
        uniforms: &super::PafUniforms,
        rpass: &mut wgpu::RenderPass,
    ) {
        rpass.set_pipeline(&line_pipeline.pipeline);

        todo!();
        //
    }

    fn from_paf_input(
=======
    pub(super) fn draw_matches<'a: 'b, 'b>(
        // &'a self,
        index: &'a FxHashMap<(usize, usize), usize>,
        buffers: &'a DrawBatchBuffers,
        line_pipeline: &'a super::LinePipeline,
        params: &'a super::PafDrawSet,
        uniforms: &'b super::PafUniforms,
        rpass: &'b mut wgpu::RenderPass<'b>,
    ) {
        rpass.set_pipeline(&line_pipeline.pipeline);
        rpass.set_bind_group(0, &uniforms.line_bind_group, &[]);

        for (&(_tgt, _qry), &buf_ix) in index {
            rpass.set_bind_group(1, &buffers.grid_pos_bind_groups[buf_ix], &[]);
            rpass.set_vertex_buffer(0, buffers.vertex_pos_buffers[buf_ix].slice(..));
            rpass.set_vertex_buffer(1, buffers.vertex_color_buffers[buf_ix].slice(..));
            rpass.draw(0..6, buffers.vertex_instances[buf_ix].clone());
        }
    }

    pub fn from_paf_input(
>>>>>>> 2e1a2d8b
        device: &wgpu::Device,
        bind_group_layout: &wgpu::BindGroupLayout,
        alignment_grid: &crate::AlignmentGrid,
        input: &crate::PafInput,
    ) -> Self {
        let mut buffers = DrawBatchBuffers::default();

        let mut vertex_position_tmp: Vec<LineVertex> = Vec::new();
        let mut vertex_color_tmp: Vec<egui::Color32> = Vec::new();

        let mut alignment_pair_index = FxHashMap::default();

        for (line_ix, input_line) in input.processed_lines.iter().enumerate() {
            let buf_ix = buffers.vertex_pos_buffers.len();

            let target_id = input_line.target_id;
            let query_id = input_line.query_id;

            alignment_pair_index.insert((target_id, query_id), buf_ix);

            vertex_position_tmp.clear();
            vertex_color_tmp.clear();

            let match_count = input_line.match_edges.len() as u32;

            for (&[from, to], &is_match) in input_line
                .match_edges
                .iter()
                .zip(&input_line.match_is_match)
            {
                let color = if is_match {
                    egui::Color32::BLACK
                } else {
                    egui::Color32::RED
                };

                let p0 = Vec2::new(from.x as f32, from.y as f32);
                let p1 = Vec2::new(to.x as f32, to.y as f32);

                vertex_position_tmp.push(LineVertex { p0, p1 });
                vertex_color_tmp.push(color);
            }

            let pos_buffer = device.create_buffer_init(&BufferInitDescriptor {
                label: None,
                contents: bytemuck::cast_slice(&vertex_position_tmp),
                usage: wgpu::BufferUsages::VERTEX | wgpu::BufferUsages::COPY_DST,
            });

            let color_buffer = device.create_buffer_init(&BufferInitDescriptor {
                label: None,
                contents: bytemuck::cast_slice(&vertex_color_tmp),
                usage: wgpu::BufferUsages::VERTEX | wgpu::BufferUsages::COPY_DST,
            });

            buffers.vertex_pos_buffers.push(pos_buffer);
            buffers.vertex_color_buffers.push(color_buffer);
            buffers.vertex_instances.push(0..match_count);

            let x_offset = alignment_grid
                .x_axis
                .sequence_offset(input_line.target_id)
                .unwrap_or_default() as f32;
            let y_offset = alignment_grid
                .y_axis
                .sequence_offset(input_line.query_id)
                .unwrap_or_default() as f32;

            let pos_mat = Mat4::from_translation(Vec3::new(x_offset, y_offset, 0.0));
            let pos_uniform = device.create_buffer_init(&BufferInitDescriptor {
                label: None,
                contents: bytemuck::cast_slice(&[pos_mat]),
                usage: wgpu::BufferUsages::UNIFORM | wgpu::BufferUsages::COPY_DST,
            });

            let bind_group = device.create_bind_group(&wgpu::BindGroupDescriptor {
                label: None,
                layout: bind_group_layout,
                entries: &[wgpu::BindGroupEntry {
                    binding: 0,
                    resource: pos_uniform.as_entire_binding(),
                }],
            });

            buffers.grid_pos_uniforms.push(pos_uniform);
            buffers.grid_pos_bind_groups.push(bind_group);
        }

        Self {
            alignment_pair_index,
            buffers,
        }
    }
}

#[derive(Debug, Default)]
pub(super) struct DrawBatchBuffers {
    vertex_pos_buffers: Vec<wgpu::Buffer>,
    vertex_color_buffers: Vec<wgpu::Buffer>,
    vertex_instances: Vec<std::ops::Range<u32>>,

    grid_pos_uniforms: Vec<wgpu::Buffer>,
    grid_pos_bind_groups: Vec<wgpu::BindGroup>,
}<|MERGE_RESOLUTION|>--- conflicted
+++ resolved
@@ -18,16 +18,6 @@
 }
 
 impl super::PafRenderer {
-<<<<<<< HEAD
-    fn submit_batch_draw_matches(
-        &mut self,
-        device: &wgpu::Device,
-        queue: &wgpu::Queue,
-        view: &crate::view::View,
-        window_dims: [u32; 2],
-    ) {
-        todo!();
-=======
     pub(super) fn draw_frame_tiled(
         batch_data: &MatchDrawBatchData,
         line_pipeline: &super::LinePipeline,
@@ -83,27 +73,10 @@
             rpass.set_vertex_buffer(1, batch_data.buffers.vertex_color_buffers[buf_ix].slice(..));
             rpass.draw(0..6, batch_data.buffers.vertex_instances[buf_ix].clone());
         }
->>>>>>> 2e1a2d8b
     }
 }
 
 impl MatchDrawBatchData {
-<<<<<<< HEAD
-    fn draw_matches(
-        &self,
-        line_pipeline: &super::LinePipeline,
-        params: &super::PafDrawSet,
-        uniforms: &super::PafUniforms,
-        rpass: &mut wgpu::RenderPass,
-    ) {
-        rpass.set_pipeline(&line_pipeline.pipeline);
-
-        todo!();
-        //
-    }
-
-    fn from_paf_input(
-=======
     pub(super) fn draw_matches<'a: 'b, 'b>(
         // &'a self,
         index: &'a FxHashMap<(usize, usize), usize>,
@@ -125,7 +98,6 @@
     }
 
     pub fn from_paf_input(
->>>>>>> 2e1a2d8b
         device: &wgpu::Device,
         bind_group_layout: &wgpu::BindGroupLayout,
         alignment_grid: &crate::AlignmentGrid,
